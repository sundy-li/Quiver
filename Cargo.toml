[package]
name = "strawboat"
version = "0.2.0"
license = "Apache-2.0"
description = "A native storage format based on Apache Arrow."
homepage = "https://github.com/sundy-li/strawboat"
repository = "https://github.com/sundy-li/strawboat"
authors = ["Sundy-li <543950155@qq.com>"]
keywords = ["arrow", "storage", "analytics"]
edition = "2021"
exclude = ["assets/*"]

# See more keys and their definitions at https://doc.rust-lang.org/cargo/reference/manifest.html

[dependencies]
bytemuck = { version = "1", features = ["derive"] }
serde = "1.0.151"
serde_json = "1.0.89"
lz4 = { version = "1.23.1" }
zstd = { version = "0.11" }
snap = { version = "1.1.0" }
<<<<<<< HEAD
bytes = "^1"
num = { version = "0.4", default-features = false, features = ["std"] }
seq-macro = { version = "0.3", default-features = false }
hashbrown = { version = "0.13", default-features = false }
arrow = { package = "arrow2", git = "https://github.com/jorgecarleitao/arrow2", rev = "99e30d3", default-features = false, features = [
=======

arrow = { package = "arrow2", git = "https://github.com/jorgecarleitao/arrow2", rev = "d1240b6", default-features = false, features = [
	"benchmarks",
>>>>>>> a32c96e0
	"io_parquet",
	"compute",
	"io_parquet_compression",
	"io_ipc",
	"lz4",
] }
ahash = { version = "0.8", default-features = false, features = [
	"runtime-rng",
] }
parquet2 = { version = "0.17" }
byteorder = "^1.4"

[dev-dependencies]
criterion = "0.3"
tempfile = "3.3.0"
rand = "0.8.5"

arrow = { package = "arrow2", git = "https://github.com/jorgecarleitao/arrow2", rev = "99e30d3", default-features = false, features = [
	"benchmarks",
	"io_parquet",
	"compute",
	"io_parquet_compression",
	"io_ipc",
	"lz4",
] }

[[bench]]
name = "write_parquet"
harness = false

[[bench]]
name = "write_strawboat"
harness = false<|MERGE_RESOLUTION|>--- conflicted
+++ resolved
@@ -19,35 +19,17 @@
 lz4 = { version = "1.23.1" }
 zstd = { version = "0.11" }
 snap = { version = "1.1.0" }
-<<<<<<< HEAD
 bytes = "^1"
 num = { version = "0.4", default-features = false, features = ["std"] }
 seq-macro = { version = "0.3", default-features = false }
 hashbrown = { version = "0.13", default-features = false }
-arrow = { package = "arrow2", git = "https://github.com/jorgecarleitao/arrow2", rev = "99e30d3", default-features = false, features = [
-=======
-
-arrow = { package = "arrow2", git = "https://github.com/jorgecarleitao/arrow2", rev = "d1240b6", default-features = false, features = [
-	"benchmarks",
->>>>>>> a32c96e0
-	"io_parquet",
-	"compute",
-	"io_parquet_compression",
-	"io_ipc",
-	"lz4",
-] }
 ahash = { version = "0.8", default-features = false, features = [
 	"runtime-rng",
 ] }
 parquet2 = { version = "0.17" }
 byteorder = "^1.4"
 
-[dev-dependencies]
-criterion = "0.3"
-tempfile = "3.3.0"
-rand = "0.8.5"
-
-arrow = { package = "arrow2", git = "https://github.com/jorgecarleitao/arrow2", rev = "99e30d3", default-features = false, features = [
+arrow = { package = "arrow2", git = "https://github.com/jorgecarleitao/arrow2", rev = "d1240b6", default-features = false, features = [
 	"benchmarks",
 	"io_parquet",
 	"compute",
@@ -56,6 +38,11 @@
 	"lz4",
 ] }
 
+[dev-dependencies]
+criterion = "0.3"
+tempfile = "3.3.0"
+rand = "0.8.5"
+
 [[bench]]
 name = "write_parquet"
 harness = false
