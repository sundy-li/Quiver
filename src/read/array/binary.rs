--- conflicted
+++ resolved
@@ -2,11 +2,7 @@
 use std::marker::PhantomData;
 
 use crate::read::{read_basic::*, BufReader, NativeReadBuf, PageIterator};
-<<<<<<< HEAD
 use crate::{Compression, PageMeta};
-=======
-use crate::PageMeta;
->>>>>>> a32c96e0
 use arrow::array::{Array, BinaryArray, Utf8Array};
 use arrow::bitmap::{Bitmap, MutableBitmap};
 use arrow::buffer::Buffer;
@@ -241,11 +237,7 @@
     let values: Buffer<u8> = values.into();
 
     try_new_binary_array(
-<<<<<<< HEAD
         data_type,
-=======
-        data_type.clone(),
->>>>>>> a32c96e0
         unsafe { OffsetsBuffer::new_unchecked(offsets) },
         values,
         validity,
@@ -268,29 +260,21 @@
         let (mut nested, validity) = read_validity_nested(reader, num_values, &leaf, init.clone())?;
         let length = nested.nested.pop().unwrap().len();
 
-<<<<<<< HEAD
         let mut offsets: Vec<O> = Vec::with_capacity(length + 1);
         let mut values = Vec::with_capacity(0);
         read_binary_buffer(reader, length, &mut scratch, &mut offsets, &mut values)?;
 
-=======
->>>>>>> a32c96e0
         let array = try_new_binary_array(
             data_type.clone(),
             unsafe { OffsetsBuffer::new_unchecked(offsets.into()) },
             values.into(),
             validity,
         )?;
-<<<<<<< HEAD
-
-=======
->>>>>>> a32c96e0
         results.push((nested, array));
     }
     Ok(results)
 }
 
-<<<<<<< HEAD
 pub fn read_binary_buffer<O: Offset, R: NativeReadBuf>(
     reader: &mut R,
     length: usize,
@@ -344,8 +328,6 @@
     Ok(())
 }
 
-=======
->>>>>>> a32c96e0
 fn try_new_binary_array<O: Offset>(
     data_type: DataType,
     offsets: OffsetsBuffer<O>,
@@ -353,17 +335,10 @@
     validity: Option<Bitmap>,
 ) -> Result<Box<dyn Array>> {
     if matches!(data_type, DataType::Utf8 | DataType::LargeUtf8) {
-<<<<<<< HEAD
         let array = Utf8Array::<O>::try_new(data_type, offsets, values, validity)?;
         Ok(Box::new(array) as Box<dyn Array>)
     } else {
         let array = BinaryArray::<O>::try_new(data_type, offsets, values, validity)?;
-=======
-        let array = Utf8Array::<O>::try_new(data_type.clone(), offsets, values, validity)?;
         Ok(Box::new(array) as Box<dyn Array>)
-    } else {
-        let array = BinaryArray::<O>::try_new(data_type.clone(), offsets, values, validity)?;
->>>>>>> a32c96e0
-        Ok(Box::new(array) as Box<dyn Array>)
     }
 }